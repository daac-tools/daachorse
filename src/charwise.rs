//! A character-wise version for faster matching on multibyte characters.

mod builder;
pub mod iter;
mod mapper;

use core::mem;
use core::num::NonZeroU32;

use alloc::vec::Vec;

use crate::errors::Result;
use crate::{MatchKind, Output};
pub use builder::CharwiseDoubleArrayAhoCorasickBuilder;
use iter::{
    CharWithEndOffsetIterator, FindIterator, FindOverlappingIterator,
    FindOverlappingNoSuffixIterator, LestmostFindIterator, StrIterator,
};
use mapper::CodeMapper;

// The root index position.
const ROOT_STATE_IDX: u32 = 0;
// The dead index position.
const DEAD_STATE_IDX: u32 = 1;

/// Fast multiple pattern match automaton implemented with the Aho-Corasick algorithm and
/// character-wise double-array data structure.
///
/// The standard version [`DoubleArrayAhoCorasick`](super::DoubleArrayAhoCorasick) handles strings
/// as UTF-8 sequences and defines transition labels using byte integers. On the other hand, the
/// character-wise version uses code point values of Unicode, resulting in reducing the number of
/// transitions and faster matching on multibyte characters.
///
/// # Features
///
/// Compared to [`DoubleArrayAhoCorasick`](super::DoubleArrayAhoCorasick),
/// [`CharwiseDoubleArrayAhoCorasick`] has the following features
/// if it is built from multibyte strings such as Japanese:
///
///  - Faster matching can be expected.
///  - The construction time can be slower.
///  - The memory efficiency depends on input patterns.
///    - If the scale is large, the memory efficiency can be competitive.
///    - If the scale is small, the double array can be sparse and memory inefficiency.
///
/// # Build instructions
///
/// [`CharwiseDoubleArrayAhoCorasick`] supports the following two types of input data:
///
/// - [`CharwiseDoubleArrayAhoCorasick::new`] builds an automaton from a set of UTF-8 strings while
///   assigning unique identifiers in the input order.
///
/// - [`CharwiseDoubleArrayAhoCorasick::with_values`] builds an automaton
///   from a set of pairs of a UTF-8 string and a [`u32`] value.
#[derive(Clone, Eq, Hash, PartialEq)]
pub struct CharwiseDoubleArrayAhoCorasick {
    states: Vec<State>,
    mapper: CodeMapper,
    outputs: Vec<Output>,
    match_kind: MatchKind,
    num_states: usize,
}

impl CharwiseDoubleArrayAhoCorasick {
    /// Creates a new [`CharwiseDoubleArrayAhoCorasick`] from input patterns. The value `i` is
    /// automatically associated with `patterns[i]`.
    ///
    /// # Arguments
    ///
    /// * `patterns` - List of patterns.
    ///
    /// # Errors
    ///
    /// [`DaachorseError`](super::errors::DaachorseError) is returned when
    ///   - `patterns` is empty,
    ///   - `patterns` contains entries of length zero,
    ///   - `patterns` contains duplicate entries,
    ///   - the scale of `patterns` exceeds the expected one, or
    ///   - the scale of the resulting automaton exceeds the expected one.
    ///
    /// # Examples
    ///
    /// ```
    /// use daachorse::CharwiseDoubleArrayAhoCorasick;
    ///
    /// let patterns = vec!["全世界", "世界", "に"];
    /// let pma = CharwiseDoubleArrayAhoCorasick::new(patterns).unwrap();
    ///
    /// let mut it = pma.find_iter("全世界中に");
    ///
    /// let m = it.next().unwrap();
    /// assert_eq!((0, 9, 0), (m.start(), m.end(), m.value()));
    ///
    /// let m = it.next().unwrap();
    /// assert_eq!((12, 15, 2), (m.start(), m.end(), m.value()));
    ///
    /// assert_eq!(None, it.next());
    /// ```
    pub fn new<I, P>(patterns: I) -> Result<Self>
    where
        I: IntoIterator<Item = P>,
        P: AsRef<str>,
    {
        CharwiseDoubleArrayAhoCorasickBuilder::new().build(patterns)
    }

    /// Creates a new [`CharwiseDoubleArrayAhoCorasick`] from input pattern-value pairs.
    ///
    /// # Arguments
    ///
    /// * `patvals` - List of pattern-value pairs, in which the value is of type [`u32`] and less
    /// than [`u32::MAX`].
    ///
    /// # Errors
    ///
    /// [`DaachorseError`](super::errors::DaachorseError) is returned when
    ///   - `patvals` is empty,
    ///   - `patvals` contains patterns of length zero,
    ///   - `patvals` contains duplicate patterns,
    ///   - `patvals` contains invalid values,
    ///   - the scale of `patvals` exceeds the expected one, or
    ///   - the scale of the resulting automaton exceeds the expected one.
    ///
    /// # Examples
    ///
    /// ```
    /// use daachorse::CharwiseDoubleArrayAhoCorasick;
    ///
    /// let patvals = vec![("全世界", 0), ("世界", 10), ("に", 100)];
    /// let pma = CharwiseDoubleArrayAhoCorasick::with_values(patvals).unwrap();
    ///
    /// let mut it = pma.find_iter("全世界中に");
    ///
    /// let m = it.next().unwrap();
    /// assert_eq!((0, 9, 0), (m.start(), m.end(), m.value()));
    ///
    /// let m = it.next().unwrap();
    /// assert_eq!((12, 15, 100), (m.start(), m.end(), m.value()));
    ///
    /// assert_eq!(None, it.next());
    /// ```
    pub fn with_values<I, P>(patvals: I) -> Result<Self>
    where
        I: IntoIterator<Item = (P, u32)>,
        P: AsRef<str>,
    {
        CharwiseDoubleArrayAhoCorasickBuilder::new().build_with_values(patvals)
    }

    /// Returns an iterator of non-overlapping matches in the given haystack.
    ///
    /// # Arguments
    ///
    /// * `haystack` - String to search for.
    ///
    /// # Panics
    ///
    /// If you do not specify [`MatchKind::Standard`] in the construction, the iterator is not
    /// supported and the function will panic.
    ///
    /// # Examples
    ///
    /// ```
    /// use daachorse::CharwiseDoubleArrayAhoCorasick;
    ///
    /// let patterns = vec!["全世界", "世界", "に"];
    /// let pma = CharwiseDoubleArrayAhoCorasick::new(patterns).unwrap();
    ///
    /// let mut it = pma.find_iter("全世界中に");
    ///
    /// let m = it.next().unwrap();
    /// assert_eq!((0, 9, 0), (m.start(), m.end(), m.value()));
    ///
    /// let m = it.next().unwrap();
    /// assert_eq!((12, 15, 2), (m.start(), m.end(), m.value()));
    ///
    /// assert_eq!(None, it.next());
    /// ```
    pub fn find_iter<P>(&self, haystack: P) -> FindIterator<StrIterator<P>>
    where
        P: AsRef<str>,
    {
        assert!(
            self.match_kind.is_standard(),
            "Error: match_kind must be standard."
        );
        FindIterator {
            pma: self,
            haystack: unsafe { CharWithEndOffsetIterator::new(StrIterator::new(haystack)) },
        }
    }

    /// Returns an iterator of non-overlapping matches in the given haystack iterator.
    ///
    /// # Arguments
    ///
    /// * `haystack` - String to search for.
    ///
    /// # Panics
    ///
    /// If you do not specify [`MatchKind::Standard`] in the construction, the iterator is not
    /// supported and the function will panic.
    ///
    /// # Safety
    ///
    /// `haystack` must represent a valid UTF-8 string.
    ///
    /// # Examples
    ///
    /// ```
    /// use daachorse::CharwiseDoubleArrayAhoCorasick;
    ///
    /// let patterns = vec!["全世界", "世界", "に"];
    /// let pma = CharwiseDoubleArrayAhoCorasick::new(patterns).unwrap();
    ///
    /// let haystack = "全世界".as_bytes().iter().chain("中に".as_bytes()).copied();
    ///
    /// let mut it = unsafe { pma.find_iter_from_iter(haystack) };
    ///
    /// let m = it.next().unwrap();
    /// assert_eq!((0, 9, 0), (m.start(), m.end(), m.value()));
    ///
    /// let m = it.next().unwrap();
    /// assert_eq!((12, 15, 2), (m.start(), m.end(), m.value()));
    ///
    /// assert_eq!(None, it.next());
    /// ```
    pub unsafe fn find_iter_from_iter<P>(&self, haystack: P) -> FindIterator<P>
    where
        P: Iterator<Item = u8>,
    {
        assert!(
            self.match_kind.is_standard(),
            "Error: match_kind must be standard."
        );
        FindIterator {
            pma: self,
            haystack: CharWithEndOffsetIterator::new(haystack),
        }
    }

    /// Returns an iterator of overlapping matches in the given haystack.
    ///
    /// # Arguments
    ///
    /// * `haystack` - String to search for.
    ///
    /// # Panics
    ///
    /// If you do not specify [`MatchKind::Standard`] in the construction, the iterator is not
    /// supported and the function will panic.
    ///
    /// # Examples
    ///
    /// ```
    /// use daachorse::CharwiseDoubleArrayAhoCorasick;
    ///
    /// let patterns = vec!["全世界", "世界", "に"];
    /// let pma = CharwiseDoubleArrayAhoCorasick::new(patterns).unwrap();
    ///
    /// let mut it = pma.find_overlapping_iter("全世界中に");
    ///
    /// let m = it.next().unwrap();
    /// assert_eq!((0, 9, 0), (m.start(), m.end(), m.value()));
    ///
    /// let m = it.next().unwrap();
    /// assert_eq!((3, 9, 1), (m.start(), m.end(), m.value()));
    ///
    /// let m = it.next().unwrap();
    /// assert_eq!((12, 15, 2), (m.start(), m.end(), m.value()));
    ///
    /// assert_eq!(None, it.next());
    /// ```
    pub fn find_overlapping_iter<P>(&self, haystack: P) -> FindOverlappingIterator<StrIterator<P>>
    where
        P: AsRef<str>,
    {
        assert!(
            self.match_kind.is_standard(),
            "Error: match_kind must be standard."
        );
        FindOverlappingIterator {
            pma: self,
            haystack: unsafe { CharWithEndOffsetIterator::new(StrIterator::new(haystack)) },
            state_id: ROOT_STATE_IDX,
            pos: 0,
            output_pos: None,
        }
    }

    /// Returns an iterator of overlapping matches in the given haystack iterator.
    ///
    /// # Arguments
    ///
    /// * `haystack` - String to search for.
    ///
    /// # Panics
    ///
    /// If you do not specify [`MatchKind::Standard`] in the construction, the iterator is not
    /// supported and the function will panic.
    ///
    /// # Safety
    ///
    /// `haystack` must represent a valid UTF-8 string.
    ///
    /// # Examples
    ///
    /// ```
    /// use daachorse::CharwiseDoubleArrayAhoCorasick;
    ///
    /// let patterns = vec!["全世界", "世界", "に"];
    /// let pma = CharwiseDoubleArrayAhoCorasick::new(patterns).unwrap();
    ///
    /// let haystack = "全世界".as_bytes().iter().chain("中に".as_bytes()).copied();
    ///
    /// let mut it = unsafe { pma.find_overlapping_iter_from_iter(haystack) };
    ///
    /// let m = it.next().unwrap();
    /// assert_eq!((0, 9, 0), (m.start(), m.end(), m.value()));
    ///
    /// let m = it.next().unwrap();
    /// assert_eq!((3, 9, 1), (m.start(), m.end(), m.value()));
    ///
    /// let m = it.next().unwrap();
    /// assert_eq!((12, 15, 2), (m.start(), m.end(), m.value()));
    ///
    /// assert_eq!(None, it.next());
    /// ```
    pub unsafe fn find_overlapping_iter_from_iter<P>(
        &self,
        haystack: P,
    ) -> FindOverlappingIterator<P>
    where
        P: Iterator<Item = u8>,
    {
        assert!(
            self.match_kind.is_standard(),
            "Error: match_kind must be standard."
        );
        FindOverlappingIterator {
            pma: self,
            haystack: CharWithEndOffsetIterator::new(haystack),
            state_id: ROOT_STATE_IDX,
            pos: 0,
            output_pos: None,
        }
    }

    /// Returns an iterator of overlapping matches without suffixes in the given haystack.
    ///
    /// The Aho-Corasick algorithm reads through the haystack from left to right and reports
    /// matches when it reaches the end of each pattern. In the overlapping match, more than one
    /// pattern can be returned per report.
    ///
    /// This iterator returns the first match on each report.
    ///
    /// # Arguments
    ///
    /// * `haystack` - String to search for.
    ///
    /// # Panics
    ///
    /// If you do not specify [`MatchKind::Standard`] in the construction, the iterator is not
    /// supported and the function will call panic!.
    ///
    /// # Examples
    ///
    /// ```
    /// use daachorse::CharwiseDoubleArrayAhoCorasick;
    ///
    /// let patterns = vec!["全世界", "世界", "に"];
    /// let pma = CharwiseDoubleArrayAhoCorasick::new(patterns).unwrap();
    ///
    /// let mut it = pma.find_overlapping_no_suffix_iter("全世界中に");
    ///
    /// let m = it.next().unwrap();
    /// assert_eq!((0, 9, 0), (m.start(), m.end(), m.value()));
    ///
    /// let m = it.next().unwrap();
    /// assert_eq!((12, 15, 2), (m.start(), m.end(), m.value()));
    ///
    /// assert_eq!(None, it.next());
    /// ```
    pub fn find_overlapping_no_suffix_iter<P>(
        &self,
        haystack: P,
    ) -> FindOverlappingNoSuffixIterator<StrIterator<P>>
    where
        P: AsRef<str>,
    {
        assert!(
            self.match_kind.is_standard(),
            "Error: match_kind must be standard."
        );
        FindOverlappingNoSuffixIterator {
            pma: self,
            haystack: unsafe { CharWithEndOffsetIterator::new(StrIterator::new(haystack)) },
            state_id: ROOT_STATE_IDX,
        }
    }

    /// Returns an iterator of overlapping matches without suffixes in the given haystack iterator.
    ///
    /// The Aho-Corasick algorithm reads through the haystack from left to right and reports
    /// matches when it reaches the end of each pattern. In the overlapping match, more than one
    /// pattern can be returned per report.
    ///
    /// This iterator returns the first match on each report.
    ///
    /// # Arguments
    ///
    /// * `haystack` - String to search for.
    ///
    /// # Panics
    ///
    /// If you do not specify [`MatchKind::Standard`] in the construction, the iterator is not
    /// supported and the function will panic.
    ///
    /// # Safety
    ///
    /// `haystack` must represent a valid UTF-8 string.
    ///
    /// # Examples
    ///
    /// ```
    /// use daachorse::CharwiseDoubleArrayAhoCorasick;
    ///
    /// let patterns = vec!["全世界", "世界", "に"];
    /// let pma = CharwiseDoubleArrayAhoCorasick::new(patterns).unwrap();
    ///
    /// let haystack = "全世界".as_bytes().iter().chain("中に".as_bytes()).copied();
    ///
    /// let mut it = unsafe { pma.find_overlapping_no_suffix_iter_from_iter(haystack) };
    ///
    /// let m = it.next().unwrap();
    /// assert_eq!((0, 9, 0), (m.start(), m.end(), m.value()));
    ///
    /// let m = it.next().unwrap();
    /// assert_eq!((12, 15, 2), (m.start(), m.end(), m.value()));
    ///
    /// assert_eq!(None, it.next());
    /// ```
    pub unsafe fn find_overlapping_no_suffix_iter_from_iter<P>(
        &self,
        haystack: P,
    ) -> FindOverlappingNoSuffixIterator<P>
    where
        P: Iterator<Item = u8>,
    {
        assert!(
            self.match_kind.is_standard(),
            "Error: match_kind must be standard."
        );
        FindOverlappingNoSuffixIterator {
            pma: self,
            haystack: CharWithEndOffsetIterator::new(haystack),
            state_id: ROOT_STATE_IDX,
        }
    }

    /// Returns an iterator of leftmost matches in the given haystack.
    ///
    /// The leftmost match greedily searches the longest possible match at each iteration, and the
    /// match results do not overlap positionally such as
    /// [`CharwiseDoubleArrayAhoCorasick::find_iter()`].
    ///
    /// According to the [`MatchKind`] option you specified in the construction, the behavior is
    /// changed for multiple possible matches, as follows.
    ///
    ///  - If you set [`MatchKind::LeftmostLongest`], it reports the match
    ///    corresponding to the longest pattern.
    ///
    ///  - If you set [`MatchKind::LeftmostFirst`], it reports the match
    ///    corresponding to the pattern earlier registered to the automaton.
    ///
    /// # Arguments
    ///
    /// * `haystack` - String to search for.
    ///
    /// # Panics
    ///
    /// If you do not specify [`MatchKind::LeftmostFirst`] or [`MatchKind::LeftmostLongest`] in the
    /// construction, the iterator is not supported and the function will call panic!.
    ///
    /// # Examples
    ///
    /// ## LeftmostLongest
    ///
    /// ```
    /// use daachorse::{CharwiseDoubleArrayAhoCorasickBuilder, MatchKind};
    ///
    /// let patterns = vec!["世界", "世", "世界中に"];
    /// let pma = CharwiseDoubleArrayAhoCorasickBuilder::new()
    ///           .match_kind(MatchKind::LeftmostLongest)
    ///           .build(&patterns)
    ///           .unwrap();
    ///
    /// let mut it = pma.leftmost_find_iter("世界中に");
    ///
    /// let m = it.next().unwrap();
    /// assert_eq!((0, 12, 2), (m.start(), m.end(), m.value()));
    ///
    /// assert_eq!(None, it.next());
    /// ```
    ///
    /// ## LeftmostFirst
    ///
    /// ```
    /// use daachorse::{CharwiseDoubleArrayAhoCorasickBuilder, MatchKind};
    ///
    /// let patterns = vec!["世界", "世", "世界中に"];
    /// let pma = CharwiseDoubleArrayAhoCorasickBuilder::new()
    ///           .match_kind(MatchKind::LeftmostFirst)
    ///           .build(&patterns)
    ///           .unwrap();
    ///
    /// let mut it = pma.leftmost_find_iter("世界中に");
    ///
    /// let m = it.next().unwrap();
    /// assert_eq!((0, 6, 0), (m.start(), m.end(), m.value()));
    ///
    /// assert_eq!(None, it.next());
    /// ```
    pub fn leftmost_find_iter<P>(&self, haystack: P) -> LestmostFindIterator<P>
    where
        P: AsRef<str>,
    {
        assert!(
            self.match_kind.is_leftmost(),
            "Error: match_kind must be leftmost."
        );
        LestmostFindIterator {
            pma: self,
            haystack,
            pos: 0,
        }
    }

    /// Returns the total number of states this automaton has.
    ///
    /// # Examples
    ///
    /// ```
    /// use daachorse::CharwiseDoubleArrayAhoCorasick;
    ///
    /// let patterns = vec!["bcd", "ab", "a"];
    /// let pma = CharwiseDoubleArrayAhoCorasick::new(patterns).unwrap();
    ///
    /// assert_eq!(pma.num_states(), 6);
    /// ```
    #[must_use]
    pub const fn num_states(&self) -> usize {
        self.num_states
    }

    /// Returns the total number of elements of the double array.
    ///
    /// # Examples
    ///
    /// ```
    /// use daachorse::CharwiseDoubleArrayAhoCorasick;
    ///
    /// let patterns = vec!["bcd", "ab", "a"];
    /// let pma = CharwiseDoubleArrayAhoCorasick::new(patterns).unwrap();
    ///
    /// assert_eq!(pma.num_elements(), 8);
    /// ```
    #[must_use]
    pub fn num_elements(&self) -> usize {
        self.states.len()
    }

    /// Returns the total amount of heap used by this automaton in bytes.
    ///
    /// # Examples
    ///
    /// ```
    /// use daachorse::CharwiseDoubleArrayAhoCorasick;
    ///
    /// let patterns = vec!["bcd", "ab", "a"];
    /// let pma = CharwiseDoubleArrayAhoCorasick::new(patterns).unwrap();
    ///
    /// assert_eq!(580, pma.heap_bytes());
    /// ```
    #[must_use]
    pub fn heap_bytes(&self) -> usize {
        self.states.len() * mem::size_of::<State>()
            + self.mapper.heap_bytes()
            + self.outputs.len() * mem::size_of::<Output>()
    }

<<<<<<< HEAD
    /// Serializes the automaton into a given target.
    ///
    /// # Arguments
    ///
    /// * `wtr` - A writable target.
    ///
    /// # Errors
    ///
    /// This function will return errors thrown by the given `wtr`.
    ///
    /// # Examples
    ///
    /// ```
    /// use daachorse::CharwiseDoubleArrayAhoCorasick;
    ///
    /// let mut bytes = vec![];
    ///
    /// let patterns = vec!["全世界", "世界", "に"];
    /// let pma = CharwiseDoubleArrayAhoCorasick::new(patterns).unwrap();
    /// pma.serialize(&mut bytes).unwrap();
    /// ```
    #[cfg(feature = "std")]
    #[cfg_attr(docsrs, doc(cfg(feature = "std")))]
    pub fn serialize<W>(&self, mut wtr: W) -> io::Result<()>
    where
        W: Write,
    {
        wtr.write_all(&u32::try_from(self.states.len()).unwrap().to_le_bytes())?;
        for state in &self.states {
            wtr.write_all(&state.serialize())?;
        }
        self.mapper.serialize(&mut wtr)?;
        wtr.write_all(&u32::try_from(self.outputs.len()).unwrap().to_le_bytes())?;
        for output in &self.outputs {
            wtr.write_all(&output.serialize())?;
        }
        wtr.write_all(&[u8::from(self.match_kind)])?;
        wtr.write_all(&u32::try_from(self.num_states).unwrap().to_le_bytes())?;
        Ok(())
    }

=======
>>>>>>> 7fa11dbf
    /// Serializes the automaton into a [`Vec`].
    ///
    /// # Examples
    ///
    /// ```
    /// use daachorse::CharwiseDoubleArrayAhoCorasick;
    ///
    /// let patterns = vec!["全世界", "世界", "に"];
    /// let pma = CharwiseDoubleArrayAhoCorasick::new(patterns).unwrap();
    /// let bytes = pma.serialize();
    /// ```
    #[must_use]
    pub fn serialize(&self) -> Vec<u8> {
        let mut result = Vec::with_capacity(
            mem::size_of::<u32>() * 3
                + mem::size_of::<u8>()
                + 16 * self.states.len()
                + self.mapper.serialized_bytes()
                + 8 * self.outputs.len(),
        );
        result.extend_from_slice(&u32::try_from(self.states.len()).unwrap().to_le_bytes());
        for state in &self.states {
            result.extend_from_slice(&state.serialize());
        }
        self.mapper.serialize(&mut result);
        result.extend_from_slice(&u32::try_from(self.outputs.len()).unwrap().to_le_bytes());
        for output in &self.outputs {
            result.extend_from_slice(&output.serialize());
        }
        result.push(u8::from(self.match_kind));
        result.extend_from_slice(&u32::try_from(self.num_states).unwrap().to_le_bytes());
        result
    }

<<<<<<< HEAD
    /// Deserializes the automaton from a given source.
    ///
    /// # Arguments
    ///
    /// * `rdr` - A readable source.
    ///
    /// # Errors
    ///
    /// This function will return errors thrown by the given `rdr`.
    ///
    /// # Safety
    ///
    /// The given data must be a correct automaton exported by
    /// [`CharwiseDoubleArrayAhoCorasick::serialize()`] or
    /// [`CharwiseDoubleArrayAhoCorasick::serialize_to_vec()`] functions.
    ///
    /// # Examples
    ///
    /// ```
    /// use std::io::Read;
    ///
    /// use daachorse::CharwiseDoubleArrayAhoCorasick;
    ///
    /// let mut bytes = vec![];
    ///
    /// {
    ///     let patterns = vec!["全世界", "世界", "に"];
    ///     let pma = CharwiseDoubleArrayAhoCorasick::new(patterns).unwrap();
    ///     pma.serialize(&mut bytes).unwrap();
    /// }
    ///
    /// let pma = unsafe {
    ///     CharwiseDoubleArrayAhoCorasick::deserialize_unchecked(&mut bytes.as_slice()).unwrap()
    /// };
    ///
    /// let mut it = pma.find_overlapping_iter("全世界中に");
    ///
    /// let m = it.next().unwrap();
    /// assert_eq!((0, 9, 0), (m.start(), m.end(), m.value()));
    ///
    /// let m = it.next().unwrap();
    /// assert_eq!((3, 9, 1), (m.start(), m.end(), m.value()));
    ///
    /// let m = it.next().unwrap();
    /// assert_eq!((12, 15, 2), (m.start(), m.end(), m.value()));
    ///
    /// assert_eq!(None, it.next());
    /// ```
    #[cfg(feature = "std")]
    #[cfg_attr(docsrs, doc(cfg(feature = "std")))]
    pub unsafe fn deserialize_unchecked<R>(mut rdr: R) -> io::Result<Self>
    where
        R: Read,
    {
        let mut states_len_array = [0; 4];
        rdr.read_exact(&mut states_len_array)?;
        let states_len = usize::try_from(u32::from_le_bytes(states_len_array)).unwrap();
        let mut states = Vec::with_capacity(states_len);
        for _ in 0..states_len {
            let mut state_array = [0; 16];
            rdr.read_exact(&mut state_array)?;
            states.push(State::deserialize(state_array));
        }

        let mapper = CodeMapper::deserialize_unchecked(&mut rdr)?;

        let mut outputs_len_array = [0; 4];
        rdr.read_exact(&mut outputs_len_array)?;
        let outputs_len = usize::try_from(u32::from_le_bytes(outputs_len_array)).unwrap();
        let mut outputs = Vec::with_capacity(outputs_len);
        for _ in 0..outputs_len {
            let mut output_array = [0; 12];
            rdr.read_exact(&mut output_array)?;
            outputs.push(Output::deserialize(output_array));
        }

        let mut match_kind_array = [0];
        rdr.read_exact(&mut match_kind_array)?;
        let match_kind = MatchKind::from(match_kind_array[0]);

        let mut num_states_array = [0; 4];
        rdr.read_exact(&mut num_states_array)?;
        let num_states = usize::try_from(u32::from_le_bytes(num_states_array)).unwrap();

        Ok(Self {
            states,
            mapper,
            outputs,
            match_kind,
            num_states,
        })
    }

=======
>>>>>>> 7fa11dbf
    /// Deserializes the automaton from a given slice.
    ///
    /// # Arguments
    ///
    /// * `source` - A source slice.
    ///
    /// # Returns
    ///
    /// A tuple of the automaton and the slice not used for the deserialization.
    ///
    /// # Safety
    ///
    /// The given data must be a correct automaton exported by
    /// [`CharwiseDoubleArrayAhoCorasick::serialize()`] function.
    ///
    /// # Examples
    ///
    /// ```
    /// use daachorse::CharwiseDoubleArrayAhoCorasick;
    ///
    /// let patterns = vec!["全世界", "世界", "に"];
    /// let pma = CharwiseDoubleArrayAhoCorasick::new(patterns).unwrap();
    /// let bytes = pma.serialize();
    ///
    /// let (pma, _) = unsafe {
    ///     CharwiseDoubleArrayAhoCorasick::deserialize_unchecked(&bytes)
    /// };
    ///
    /// let mut it = pma.find_overlapping_iter("全世界中に");
    ///
    /// let m = it.next().unwrap();
    /// assert_eq!((0, 9, 0), (m.start(), m.end(), m.value()));
    ///
    /// let m = it.next().unwrap();
    /// assert_eq!((3, 9, 1), (m.start(), m.end(), m.value()));
    ///
    /// let m = it.next().unwrap();
    /// assert_eq!((12, 15, 2), (m.start(), m.end(), m.value()));
    ///
    /// assert_eq!(None, it.next());
    /// ```
    #[must_use]
<<<<<<< HEAD
    pub unsafe fn deserialize_from_slice_unchecked(mut source: &[u8]) -> (Self, &[u8]) {
        let states_len =
            usize::try_from(u32::from_le_bytes(source[0..4].try_into().unwrap())).unwrap();
=======
    pub unsafe fn deserialize_unchecked(mut source: &[u8]) -> (Self, &[u8]) {
        let states_len = u32::from_le_bytes(source[0..4].try_into().unwrap()) as usize;
>>>>>>> 7fa11dbf
        source = &source[4..];
        let mut states = Vec::with_capacity(states_len);
        for _ in 0..states_len {
            states.push(State::deserialize(source[0..16].try_into().unwrap()));
            source = &source[16..];
        }

        let (mapper, mut source) = CodeMapper::deserialize_unchecked(source);

        let outputs_len =
            usize::try_from(u32::from_le_bytes(source[0..4].try_into().unwrap())).unwrap();
        source = &source[4..];
        let mut outputs = Vec::with_capacity(outputs_len);
        for _ in 0..outputs_len {
            outputs.push(Output::deserialize(source[0..12].try_into().unwrap()));
            source = &source[12..];
        }

        let match_kind = MatchKind::from(source[0]);
        let num_states_array: [u8; 4] = source[1..5].try_into().unwrap();
        let num_states = usize::try_from(u32::from_le_bytes(num_states_array)).unwrap();

        (
            Self {
                states,
                mapper,
                outputs,
                match_kind,
                num_states,
            },
            &source[5..],
        )
    }

    /// # Safety
    ///
    /// `state_id` must be smaller than the length of states.
    #[allow(clippy::cast_possible_wrap)]
    #[inline(always)]
    unsafe fn get_child_index_unchecked(&self, state_id: u32, mapped_c: u32) -> Option<u32> {
        let base = self
            .states
            .get_unchecked(usize::try_from(state_id).unwrap())
            .base()?;
        // child_idx is always smaller than states.len() because
        //  - states.len() is a multiple of (1 << k),
        //    where k is the number of bits needed to represent mapped_c.
        //  - base() is always smaller than states.len() when it is Some.
        let child_idx = base.get() ^ mapped_c;
        if self
            .states
            .get_unchecked(usize::try_from(child_idx).unwrap())
            .check()
            == state_id
        {
            Some(child_idx)
        } else {
            None
        }
    }

    /// # Safety
    ///
    /// `state_id` must be smaller than the length of states.
    #[inline(always)]
    unsafe fn get_next_state_id_unchecked(&self, mut state_id: u32, c: char) -> u32 {
        if let Some(mapped_c) = self.mapper.get(c) {
            loop {
                if let Some(state_id) = self.get_child_index_unchecked(state_id, mapped_c) {
                    return state_id;
                }
                if state_id == ROOT_STATE_IDX {
                    return ROOT_STATE_IDX;
                }
                state_id = self
                    .states
                    .get_unchecked(usize::try_from(state_id).unwrap())
                    .fail();
            }
        } else {
            ROOT_STATE_IDX
        }
    }

    /// # Safety
    ///
    /// `state_id` must be smaller than the length of states.
    #[inline(always)]
    unsafe fn get_next_state_id_leftmost_unchecked(&self, mut state_id: u32, c: char) -> u32 {
        if let Some(mapped_c) = self.mapper.get(c) {
            loop {
                if let Some(state_id) = self.get_child_index_unchecked(state_id, mapped_c) {
                    return state_id;
                }
                if state_id == ROOT_STATE_IDX {
                    return ROOT_STATE_IDX;
                }
                let fail_id = self
                    .states
                    .get_unchecked(usize::try_from(state_id).unwrap())
                    .fail();
                if fail_id == DEAD_STATE_IDX {
                    return ROOT_STATE_IDX;
                }
                state_id = fail_id;
            }
        } else {
            ROOT_STATE_IDX
        }
    }
}

#[derive(Clone, Copy, Debug, Eq, Hash, PartialEq)]
struct State {
    base: Option<NonZeroU32>,
    check: u32,
    fail: u32,
    output_pos: Option<NonZeroU32>,
}

impl Default for State {
    fn default() -> Self {
        Self {
            base: None,
            check: DEAD_STATE_IDX,
            fail: DEAD_STATE_IDX,
            output_pos: None,
        }
    }
}

impl State {
    #[inline(always)]
    pub const fn base(&self) -> Option<NonZeroU32> {
        self.base
    }

    #[inline(always)]
    pub const fn check(&self) -> u32 {
        self.check
    }

    #[inline(always)]
    pub const fn fail(&self) -> u32 {
        self.fail
    }

    #[inline(always)]
    pub const fn output_pos(&self) -> Option<NonZeroU32> {
        self.output_pos
    }

    #[inline(always)]
    #[allow(dead_code)]
    pub fn set_base(&mut self, x: NonZeroU32) {
        self.base = Some(x);
    }

    #[inline(always)]
    #[allow(dead_code)]
    pub fn set_check(&mut self, x: u32) {
        self.check = x;
    }

    #[inline(always)]
    #[allow(dead_code)]
    pub fn set_fail(&mut self, x: u32) {
        self.fail = x;
    }

    #[inline(always)]
    #[allow(dead_code)]
    pub fn set_output_pos(&mut self, x: Option<NonZeroU32>) {
        self.output_pos = x;
    }

    #[inline(always)]
    fn serialize(&self) -> [u8; 16] {
        let mut result = [0; 16];
        result[0..4].copy_from_slice(&self.base.map_or(0, NonZeroU32::get).to_le_bytes());
        result[4..8].copy_from_slice(&self.check.to_le_bytes());
        result[8..12].copy_from_slice(&self.fail.to_le_bytes());
        result[12..16].copy_from_slice(&self.output_pos.map_or(0, NonZeroU32::get).to_le_bytes());
        result
    }

    #[inline(always)]
    fn deserialize(input: [u8; 16]) -> Self {
        Self {
            base: NonZeroU32::new(u32::from_le_bytes(input[0..4].try_into().unwrap())),
            check: u32::from_le_bytes(input[4..8].try_into().unwrap()),
            fail: u32::from_le_bytes(input[8..12].try_into().unwrap()),
            output_pos: NonZeroU32::new(u32::from_le_bytes(input[12..16].try_into().unwrap())),
        }
    }
}<|MERGE_RESOLUTION|>--- conflicted
+++ resolved
@@ -589,50 +589,6 @@
             + self.outputs.len() * mem::size_of::<Output>()
     }
 
-<<<<<<< HEAD
-    /// Serializes the automaton into a given target.
-    ///
-    /// # Arguments
-    ///
-    /// * `wtr` - A writable target.
-    ///
-    /// # Errors
-    ///
-    /// This function will return errors thrown by the given `wtr`.
-    ///
-    /// # Examples
-    ///
-    /// ```
-    /// use daachorse::CharwiseDoubleArrayAhoCorasick;
-    ///
-    /// let mut bytes = vec![];
-    ///
-    /// let patterns = vec!["全世界", "世界", "に"];
-    /// let pma = CharwiseDoubleArrayAhoCorasick::new(patterns).unwrap();
-    /// pma.serialize(&mut bytes).unwrap();
-    /// ```
-    #[cfg(feature = "std")]
-    #[cfg_attr(docsrs, doc(cfg(feature = "std")))]
-    pub fn serialize<W>(&self, mut wtr: W) -> io::Result<()>
-    where
-        W: Write,
-    {
-        wtr.write_all(&u32::try_from(self.states.len()).unwrap().to_le_bytes())?;
-        for state in &self.states {
-            wtr.write_all(&state.serialize())?;
-        }
-        self.mapper.serialize(&mut wtr)?;
-        wtr.write_all(&u32::try_from(self.outputs.len()).unwrap().to_le_bytes())?;
-        for output in &self.outputs {
-            wtr.write_all(&output.serialize())?;
-        }
-        wtr.write_all(&[u8::from(self.match_kind)])?;
-        wtr.write_all(&u32::try_from(self.num_states).unwrap().to_le_bytes())?;
-        Ok(())
-    }
-
-=======
->>>>>>> 7fa11dbf
     /// Serializes the automaton into a [`Vec`].
     ///
     /// # Examples
@@ -667,102 +623,6 @@
         result
     }
 
-<<<<<<< HEAD
-    /// Deserializes the automaton from a given source.
-    ///
-    /// # Arguments
-    ///
-    /// * `rdr` - A readable source.
-    ///
-    /// # Errors
-    ///
-    /// This function will return errors thrown by the given `rdr`.
-    ///
-    /// # Safety
-    ///
-    /// The given data must be a correct automaton exported by
-    /// [`CharwiseDoubleArrayAhoCorasick::serialize()`] or
-    /// [`CharwiseDoubleArrayAhoCorasick::serialize_to_vec()`] functions.
-    ///
-    /// # Examples
-    ///
-    /// ```
-    /// use std::io::Read;
-    ///
-    /// use daachorse::CharwiseDoubleArrayAhoCorasick;
-    ///
-    /// let mut bytes = vec![];
-    ///
-    /// {
-    ///     let patterns = vec!["全世界", "世界", "に"];
-    ///     let pma = CharwiseDoubleArrayAhoCorasick::new(patterns).unwrap();
-    ///     pma.serialize(&mut bytes).unwrap();
-    /// }
-    ///
-    /// let pma = unsafe {
-    ///     CharwiseDoubleArrayAhoCorasick::deserialize_unchecked(&mut bytes.as_slice()).unwrap()
-    /// };
-    ///
-    /// let mut it = pma.find_overlapping_iter("全世界中に");
-    ///
-    /// let m = it.next().unwrap();
-    /// assert_eq!((0, 9, 0), (m.start(), m.end(), m.value()));
-    ///
-    /// let m = it.next().unwrap();
-    /// assert_eq!((3, 9, 1), (m.start(), m.end(), m.value()));
-    ///
-    /// let m = it.next().unwrap();
-    /// assert_eq!((12, 15, 2), (m.start(), m.end(), m.value()));
-    ///
-    /// assert_eq!(None, it.next());
-    /// ```
-    #[cfg(feature = "std")]
-    #[cfg_attr(docsrs, doc(cfg(feature = "std")))]
-    pub unsafe fn deserialize_unchecked<R>(mut rdr: R) -> io::Result<Self>
-    where
-        R: Read,
-    {
-        let mut states_len_array = [0; 4];
-        rdr.read_exact(&mut states_len_array)?;
-        let states_len = usize::try_from(u32::from_le_bytes(states_len_array)).unwrap();
-        let mut states = Vec::with_capacity(states_len);
-        for _ in 0..states_len {
-            let mut state_array = [0; 16];
-            rdr.read_exact(&mut state_array)?;
-            states.push(State::deserialize(state_array));
-        }
-
-        let mapper = CodeMapper::deserialize_unchecked(&mut rdr)?;
-
-        let mut outputs_len_array = [0; 4];
-        rdr.read_exact(&mut outputs_len_array)?;
-        let outputs_len = usize::try_from(u32::from_le_bytes(outputs_len_array)).unwrap();
-        let mut outputs = Vec::with_capacity(outputs_len);
-        for _ in 0..outputs_len {
-            let mut output_array = [0; 12];
-            rdr.read_exact(&mut output_array)?;
-            outputs.push(Output::deserialize(output_array));
-        }
-
-        let mut match_kind_array = [0];
-        rdr.read_exact(&mut match_kind_array)?;
-        let match_kind = MatchKind::from(match_kind_array[0]);
-
-        let mut num_states_array = [0; 4];
-        rdr.read_exact(&mut num_states_array)?;
-        let num_states = usize::try_from(u32::from_le_bytes(num_states_array)).unwrap();
-
-        Ok(Self {
-            states,
-            mapper,
-            outputs,
-            match_kind,
-            num_states,
-        })
-    }
-
-=======
->>>>>>> 7fa11dbf
     /// Deserializes the automaton from a given slice.
     ///
     /// # Arguments
@@ -805,14 +665,8 @@
     /// assert_eq!(None, it.next());
     /// ```
     #[must_use]
-<<<<<<< HEAD
-    pub unsafe fn deserialize_from_slice_unchecked(mut source: &[u8]) -> (Self, &[u8]) {
-        let states_len =
-            usize::try_from(u32::from_le_bytes(source[0..4].try_into().unwrap())).unwrap();
-=======
     pub unsafe fn deserialize_unchecked(mut source: &[u8]) -> (Self, &[u8]) {
         let states_len = u32::from_le_bytes(source[0..4].try_into().unwrap()) as usize;
->>>>>>> 7fa11dbf
         source = &source[4..];
         let mut states = Vec::with_capacity(states_len);
         for _ in 0..states_len {
