--- conflicted
+++ resolved
@@ -192,11 +192,8 @@
 pub mod errors;
 mod intpack;
 mod nfa_builder;
-<<<<<<< HEAD
 mod serializer;
-=======
 mod utils;
->>>>>>> bf9325d6
 
 use core::num::NonZeroU32;
 
