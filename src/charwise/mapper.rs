<<<<<<< HEAD
use core::mem;

use alloc::vec::Vec;

use crate::serializer::{
    deserialize_vec, serialize_slice, serialized_bytes, Deserialize, Serialize,
};
=======
use alloc::vec::Vec;

use crate::utils::FromU32;
>>>>>>> bf9325d6

pub const INVALID_CODE: u32 = u32::MAX;

#[derive(Default, Clone, Debug, Eq, Hash, PartialEq)]
pub struct CodeMapper {
    table: Vec<u32>,
    alphabet_size: u32,
}

impl CodeMapper {
    pub fn new(freqs: &[u32]) -> Self {
        let sorted = {
            let mut sorted = vec![];
            for (c, &f) in freqs.iter().enumerate().filter(|(_, &f)| f != 0) {
                sorted.push((c, f));
            }
            // Note: `c1.cmp(c2)` is necessary to uniquely determine the sort result.
            sorted.sort_unstable_by(|(c1, f1), (c2, f2)| f2.cmp(f1).then_with(|| c1.cmp(c2)));
            sorted
        };
        let mut table = vec![INVALID_CODE; freqs.len()];
        for (i, &(c, _)) in sorted.iter().enumerate() {
            table[c] = u32::try_from(i).unwrap();
        }
        Self {
            table,
            alphabet_size: u32::try_from(sorted.len()).unwrap(),
        }
    }

    #[inline(always)]
    pub fn get(&self, c: char) -> Option<u32> {
        self.table
            .get(usize::from_u32(u32::from(c)))
            .copied()
            .filter(|&code| code != INVALID_CODE)
    }

    #[inline(always)]
    pub const fn alphabet_size(&self) -> u32 {
        self.alphabet_size
    }

    #[inline]
    #[allow(dead_code)]
    pub fn heap_bytes(&self) -> usize {
        self.table.len() * core::mem::size_of::<u32>()
    }

    pub fn serialized_bytes(&self) -> usize {
<<<<<<< HEAD
        serialized_bytes(&self.table) + mem::size_of::<u32>()
    }

    pub fn serialize(&self, result: &mut Vec<u8>) {
        serialize_slice(&self.table, result);
        self.alphabet_size.to_vec(result);
    }

    pub unsafe fn deserialize_unchecked(source: &[u8]) -> (Self, &[u8]) {
        let (table, source) = deserialize_vec::<u32>(source);
        let (alphabet_size, source) = u32::from_slice(source);
=======
        core::mem::size_of::<u32>()
            + self.table.len() * core::mem::size_of::<u32>()
            + core::mem::size_of::<u32>() // alphabet_size
    }

    pub fn serialize(&self, result: &mut Vec<u8>) {
        result.extend_from_slice(&u32::try_from(self.table.len()).unwrap().to_le_bytes());
        for &x in &self.table {
            result.extend_from_slice(&x.to_le_bytes());
        }
        result.extend_from_slice(&self.alphabet_size.to_le_bytes());
    }

    pub unsafe fn deserialize_unchecked(mut source: &[u8]) -> (Self, &[u8]) {
        let len = usize::from_u32(u32::from_le_bytes(source[0..4].try_into().unwrap()));
        source = &source[4..];
        let mut table = Vec::with_capacity(len);
        for _ in 0..len {
            table.push(u32::from_le_bytes(source[0..4].try_into().unwrap()));
            source = &source[4..];
        }
        let alphabet_size = u32::from_le_bytes(source[0..4].try_into().unwrap());
        source = &source[4..];
>>>>>>> bf9325d6
        (
            Self {
                table,
                alphabet_size,
            },
            source,
        )
    }
}

#[cfg(test)]
mod tests {
    use super::*;

    #[test]
    fn test_charwise_code_mapper() {
        let freqs = vec![3, 6, 0, 2, 3, 0, 3];
        let mapper = CodeMapper::new(&freqs);

        assert_eq!(mapper.get(0 as char), Some(1));
        assert_eq!(mapper.get(1 as char), Some(0));
        assert_eq!(mapper.get(2 as char), None);
        assert_eq!(mapper.get(3 as char), Some(4));
        assert_eq!(mapper.get(4 as char), Some(2));
        assert_eq!(mapper.get(5 as char), None);
        assert_eq!(mapper.get(6 as char), Some(3));
        assert_eq!(mapper.get(7 as char), None); // out-of-range
    }
}<|MERGE_RESOLUTION|>--- conflicted
+++ resolved
@@ -1,4 +1,3 @@
-<<<<<<< HEAD
 use core::mem;
 
 use alloc::vec::Vec;
@@ -6,11 +5,8 @@
 use crate::serializer::{
     deserialize_vec, serialize_slice, serialized_bytes, Deserialize, Serialize,
 };
-=======
-use alloc::vec::Vec;
 
 use crate::utils::FromU32;
->>>>>>> bf9325d6
 
 pub const INVALID_CODE: u32 = u32::MAX;
 
@@ -61,7 +57,6 @@
     }
 
     pub fn serialized_bytes(&self) -> usize {
-<<<<<<< HEAD
         serialized_bytes(&self.table) + mem::size_of::<u32>()
     }
 
@@ -73,31 +68,6 @@
     pub unsafe fn deserialize_unchecked(source: &[u8]) -> (Self, &[u8]) {
         let (table, source) = deserialize_vec::<u32>(source);
         let (alphabet_size, source) = u32::from_slice(source);
-=======
-        core::mem::size_of::<u32>()
-            + self.table.len() * core::mem::size_of::<u32>()
-            + core::mem::size_of::<u32>() // alphabet_size
-    }
-
-    pub fn serialize(&self, result: &mut Vec<u8>) {
-        result.extend_from_slice(&u32::try_from(self.table.len()).unwrap().to_le_bytes());
-        for &x in &self.table {
-            result.extend_from_slice(&x.to_le_bytes());
-        }
-        result.extend_from_slice(&self.alphabet_size.to_le_bytes());
-    }
-
-    pub unsafe fn deserialize_unchecked(mut source: &[u8]) -> (Self, &[u8]) {
-        let len = usize::from_u32(u32::from_le_bytes(source[0..4].try_into().unwrap()));
-        source = &source[4..];
-        let mut table = Vec::with_capacity(len);
-        for _ in 0..len {
-            table.push(u32::from_le_bytes(source[0..4].try_into().unwrap()));
-            source = &source[4..];
-        }
-        let alphabet_size = u32::from_le_bytes(source[0..4].try_into().unwrap());
-        source = &source[4..];
->>>>>>> bf9325d6
         (
             Self {
                 table,
