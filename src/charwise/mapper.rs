use alloc::vec::Vec;

pub const INVALID_CODE: u32 = u32::MAX;

#[derive(Default, Clone, Debug, Eq, Hash, PartialEq)]
pub struct CodeMapper {
    table: Vec<u32>,
    alphabet_size: u32,
}

impl CodeMapper {
    pub fn new(freqs: &[u32]) -> Self {
        let sorted = {
            let mut sorted = vec![];
            for (c, &f) in freqs.iter().enumerate().filter(|(_, &f)| f != 0) {
                sorted.push((c, f));
            }
            // Note: `c1.cmp(c2)` is necessary to uniquely determine the sort result.
            sorted.sort_unstable_by(|(c1, f1), (c2, f2)| f2.cmp(f1).then_with(|| c1.cmp(c2)));
            sorted
        };
        let mut table = vec![INVALID_CODE; freqs.len()];
        for (i, &(c, _)) in sorted.iter().enumerate() {
            table[c] = u32::try_from(i).unwrap();
        }
        Self {
            table,
            alphabet_size: u32::try_from(sorted.len()).unwrap(),
        }
    }

    #[inline(always)]
    pub fn get(&self, c: char) -> Option<u32> {
        self.table
            .get(usize::try_from(u32::from(c)).unwrap())
            .copied()
            .filter(|&code| code != INVALID_CODE)
    }

    #[inline(always)]
    pub const fn alphabet_size(&self) -> u32 {
        self.alphabet_size
    }

    #[inline]
    #[allow(dead_code)]
    pub fn heap_bytes(&self) -> usize {
        self.table.len() * core::mem::size_of::<u32>()
    }

    pub fn serialized_bytes(&self) -> usize {
        core::mem::size_of::<u32>()
            + self.table.len() * core::mem::size_of::<u32>()
            + core::mem::size_of::<u32>() // alphabet_size
    }

    pub fn serialize(&self, result: &mut Vec<u8>) {
        result.extend_from_slice(&u32::try_from(self.table.len()).unwrap().to_le_bytes());
        for &x in &self.table {
            result.extend_from_slice(&x.to_le_bytes());
        }
        result.extend_from_slice(&self.alphabet_size.to_le_bytes());
    }

<<<<<<< HEAD
    #[cfg(feature = "std")]
    pub unsafe fn deserialize_unchecked<R>(mut rdr: R) -> io::Result<Self>
    where
        R: Read,
    {
        let mut len_array = [0; 4];
        rdr.read_exact(&mut len_array)?;
        let len = usize::try_from(u32::from_le_bytes(len_array)).unwrap();
        let mut table = Vec::with_capacity(len);
        for _ in 0..len {
            let mut x = [0; 4];
            rdr.read_exact(&mut x)?;
            table.push(u32::from_le_bytes(x));
        }
        let mut alphabet_size_array = [0; 4];
        rdr.read_exact(&mut alphabet_size_array)?;
        let alphabet_size = u32::from_le_bytes(len_array);
        Ok(Self {
            table,
            alphabet_size,
        })
    }

    pub unsafe fn deserialize_from_slice_unchecked(mut source: &[u8]) -> (Self, &[u8]) {
        let len = usize::try_from(u32::from_le_bytes(source[0..4].try_into().unwrap())).unwrap();
=======
    pub unsafe fn deserialize_unchecked(mut source: &[u8]) -> (Self, &[u8]) {
        let len = u32::from_le_bytes(source[0..4].try_into().unwrap()) as usize;
>>>>>>> 7fa11dbf
        source = &source[4..];
        let mut table = Vec::with_capacity(len);
        for _ in 0..len {
            table.push(u32::from_le_bytes(source[0..4].try_into().unwrap()));
            source = &source[4..];
        }
        let alphabet_size = u32::from_le_bytes(source[0..4].try_into().unwrap());
        source = &source[4..];
        (
            Self {
                table,
                alphabet_size,
            },
            source,
        )
    }
}

#[cfg(test)]
mod tests {
    use super::*;

    #[test]
    fn test_charwise_code_mapper() {
        let freqs = vec![3, 6, 0, 2, 3, 0, 3];
        let mapper = CodeMapper::new(&freqs);

        assert_eq!(mapper.get(0 as char), Some(1));
        assert_eq!(mapper.get(1 as char), Some(0));
        assert_eq!(mapper.get(2 as char), None);
        assert_eq!(mapper.get(3 as char), Some(4));
        assert_eq!(mapper.get(4 as char), Some(2));
        assert_eq!(mapper.get(5 as char), None);
        assert_eq!(mapper.get(6 as char), Some(3));
        assert_eq!(mapper.get(7 as char), None); // out-of-range
    }
}<|MERGE_RESOLUTION|>--- conflicted
+++ resolved
@@ -62,36 +62,8 @@
         result.extend_from_slice(&self.alphabet_size.to_le_bytes());
     }
 
-<<<<<<< HEAD
-    #[cfg(feature = "std")]
-    pub unsafe fn deserialize_unchecked<R>(mut rdr: R) -> io::Result<Self>
-    where
-        R: Read,
-    {
-        let mut len_array = [0; 4];
-        rdr.read_exact(&mut len_array)?;
-        let len = usize::try_from(u32::from_le_bytes(len_array)).unwrap();
-        let mut table = Vec::with_capacity(len);
-        for _ in 0..len {
-            let mut x = [0; 4];
-            rdr.read_exact(&mut x)?;
-            table.push(u32::from_le_bytes(x));
-        }
-        let mut alphabet_size_array = [0; 4];
-        rdr.read_exact(&mut alphabet_size_array)?;
-        let alphabet_size = u32::from_le_bytes(len_array);
-        Ok(Self {
-            table,
-            alphabet_size,
-        })
-    }
-
-    pub unsafe fn deserialize_from_slice_unchecked(mut source: &[u8]) -> (Self, &[u8]) {
-        let len = usize::try_from(u32::from_le_bytes(source[0..4].try_into().unwrap())).unwrap();
-=======
     pub unsafe fn deserialize_unchecked(mut source: &[u8]) -> (Self, &[u8]) {
         let len = u32::from_le_bytes(source[0..4].try_into().unwrap()) as usize;
->>>>>>> 7fa11dbf
         source = &source[4..];
         let mut table = Vec::with_capacity(len);
         for _ in 0..len {
