--- conflicted
+++ resolved
@@ -11,13 +11,10 @@
 use crate::build_helper::BuildHelper;
 use crate::errors::{DaachorseError, Result};
 use crate::intpack::{U24nU8, U24};
-<<<<<<< HEAD
 use crate::serializer::{
     deserialize_vec, serialize_slice, serialized_bytes, Deserialize, Serialize,
 };
-=======
 use crate::utils::FromU32;
->>>>>>> bf9325d6
 use crate::{MatchKind, Output};
 pub use builder::DoubleArrayAhoCorasickBuilder;
 use iter::{
@@ -558,13 +555,8 @@
     /// assert_eq!(pma.num_states(), 6);
     /// ```
     #[must_use]
-<<<<<<< HEAD
-    pub const fn num_states(&self) -> usize {
-        self.num_states
-=======
     pub fn num_states(&self) -> usize {
         usize::from_u32(self.num_states)
->>>>>>> bf9325d6
     }
 
     /// Serializes the automaton into a [`Vec`].
@@ -588,23 +580,10 @@
                 + mem::size_of::<u8>()
                 + mem::size_of::<u32>(),
         );
-<<<<<<< HEAD
         serialize_slice(&self.states, &mut result);
         serialize_slice(&self.outputs, &mut result);
         result.push(self.match_kind as u8);
         u32::try_from(self.num_states).unwrap().to_vec(&mut result);
-=======
-        result.extend_from_slice(&u32::try_from(self.states.len()).unwrap().to_le_bytes());
-        for state in &self.states {
-            result.extend_from_slice(&state.serialize());
-        }
-        result.extend_from_slice(&u32::try_from(self.outputs.len()).unwrap().to_le_bytes());
-        for output in &self.outputs {
-            result.extend_from_slice(&output.serialize());
-        }
-        result.push(u8::from(self.match_kind));
-        result.extend_from_slice(&self.num_states.to_le_bytes());
->>>>>>> bf9325d6
         result
     }
 
@@ -650,42 +629,11 @@
     /// assert_eq!(None, it.next());
     /// ```
     #[must_use]
-<<<<<<< HEAD
     pub unsafe fn deserialize_unchecked(source: &[u8]) -> (Self, &[u8]) {
         let (states, source) = deserialize_vec::<State>(source);
         let (outputs, source) = deserialize_vec::<Output>(source);
         let match_kind = MatchKind::from(source[0]);
         let (num_states, source) = u32::from_slice(&source[1..]);
-=======
-    pub unsafe fn deserialize_unchecked(mut source: &[u8]) -> (Self, &[u8]) {
-        let states_len = usize::from_u32(u32::from_le_bytes(
-            source[0..4].try_into().unwrap_unchecked(),
-        ));
-        source = &source[4..];
-        let mut states = Vec::with_capacity(states_len);
-        for _ in 0..states_len {
-            states.push(State::deserialize(
-                source[0..12].try_into().unwrap_unchecked(),
-            ));
-            source = &source[12..];
-        }
-        let outputs_len = usize::from_u32(u32::from_le_bytes(
-            source[0..4].try_into().unwrap_unchecked(),
-        ));
-        source = &source[4..];
-        let mut outputs = Vec::with_capacity(outputs_len);
-        for _ in 0..outputs_len {
-            outputs.push(Output::deserialize(
-                source[0..12].try_into().unwrap_unchecked(),
-            ));
-            source = &source[12..];
-        }
-
-        let match_kind = MatchKind::from(source[0]);
-        let num_states_array: [u8; 4] = source[1..5].try_into().unwrap_unchecked();
-        let num_states = u32::from_le_bytes(num_states_array);
-
->>>>>>> bf9325d6
         (
             Self {
                 states,
